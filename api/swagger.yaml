--- conflicted
+++ resolved
@@ -583,16 +583,50 @@
       required:
         - status
 
-<<<<<<< HEAD
-    TimeSlot:
-=======
     Group:
->>>>>>> 02c1e34d
       type: object
       properties:
         id:
           $ref: "#/components/schemas/UUID"
-<<<<<<< HEAD
+        name:
+          type: string
+          example: "USSTM"
+        description:
+          type: string
+          example: "TMU Science Society"
+      required:
+        - id
+        - name
+
+    GroupCreateRequest:
+      type: object
+      properties:
+        name:
+          type: string
+          example: "USSTM"
+        description:
+          type: string
+          example: "TMU Science Society"
+      required:
+        - name
+
+    GroupUpdateRequest:
+      type: object
+      properties:
+        name:
+          type: string
+          example: "USSTM Updated"
+        description:
+          type: string
+          example: "TMU Science Society Updated"
+      required:
+        - name
+
+    TimeSlot:
+      type: object
+      properties:
+        id:
+          $ref: "#/components/schemas/UUID"
         start_time:
           type: string
           format: time
@@ -767,41 +801,6 @@
         reason:
           type: string
           description: Optional cancellation reason
-=======
-        name:
-          type: string
-          example: "USSTM"
-        description:
-          type: string
-          example: "TMU Science Society"
-      required:
-        - id
-        - name
-
-    GroupCreateRequest:
-      type: object
-      properties:
-        name:
-          type: string
-          example: "USSTM"
-        description:
-          type: string
-          example: "TMU Science Society"
-      required:
-        - name
-
-    GroupUpdateRequest:
-      type: object
-      properties:
-        name:
-          type: string
-          example: "USSTM Updated"
-        description:
-          type: string
-          example: "TMU Science Society Updated"
-      required:
-        - name
->>>>>>> 02c1e34d
 
   securitySchemes:
     BearerAuth:
@@ -833,7 +832,6 @@
 paths:
   /auth/login:
     post:
-<<<<<<< HEAD
       tags:
         - Authentication
       security: []
@@ -1326,8 +1324,6 @@
 
   /bookings/my-bookings:
     get:
-=======
->>>>>>> 02c1e34d
       tags:
         - Bookings
       summary: Get my bookings
@@ -1536,6 +1532,233 @@
             application/json:
               schema:
                 $ref: "#/components/schemas/Error"
+
+  /groups:
+    get:
+      summary: Get all groups
+      operationId: getAllGroups
+      tags: [ "Groups" ]
+      security:
+        - BearerAuth: [ ]
+      responses:
+        "200":
+          description: List of all groups
+          content:
+            application/json:
+              schema:
+                type: array
+                items:
+                  $ref: "#/components/schemas/Group"
+        "401":
+          description: Unauthorized
+          content:
+            application/json:
+              schema:
+                $ref: "#/components/schemas/Error"
+        "403":
+          description: Forbidden - insufficient permissions
+          content:
+            application/json:
+              schema:
+                $ref: "#/components/schemas/Error"
+        "404":
+          description: No groups found
+          content:
+            application/json:
+              schema:
+                $ref: "#/components/schemas/Error"
+        "500":
+          description: Internal server error
+          content:
+            application/json:
+              schema:
+                $ref: "#/components/schemas/Error"
+
+    post:
+      summary: Create a new group
+      operationId: createGroup
+      tags: [ "Groups" ]
+      security:
+        - BearerAuth: [ ]
+      requestBody:
+        required: true
+        content:
+          application/json:
+            schema:
+              $ref: "#/components/schemas/GroupCreateRequest"
+      responses:
+        "201":
+          description: Group successfully created
+          content:
+            application/json:
+              schema:
+                $ref: "#/components/schemas/Group"
+        "400":
+          description: Invalid input
+          content:
+            application/json:
+              schema:
+                $ref: "#/components/schemas/Error"
+        "401":
+          description: Unauthorized
+          content:
+            application/json:
+              schema:
+                $ref: "#/components/schemas/Error"
+        "403":
+          description: Forbidden - insufficient permissions
+          content:
+            application/json:
+              schema:
+                $ref: "#/components/schemas/Error"
+        "500":
+          description: Internal server error
+          content:
+            application/json:
+              schema:
+                $ref: "#/components/schemas/Error"
+
+  /groups/{id}:
+    get:
+      summary: Get group by ID
+      operationId: getGroupByID
+      tags: [ "Groups" ]
+      security:
+        - BearerAuth: [ ]
+      parameters:
+        - name: id
+          in: path
+          required: true
+          schema:
+            $ref: "#/components/schemas/UUID"
+      responses:
+        "200":
+          description: Group found
+          content:
+            application/json:
+              schema:
+                $ref: "#/components/schemas/Group"
+        "401":
+          description: Unauthorized
+          content:
+            application/json:
+              schema:
+                $ref: "#/components/schemas/Error"
+        "403":
+          description: Forbidden - insufficient permissions
+          content:
+            application/json:
+              schema:
+                $ref: "#/components/schemas/Error"
+        "404":
+          description: Group not found
+          content:
+            application/json:
+              schema:
+                $ref: "#/components/schemas/Error"
+        "500":
+          description: Internal server error
+          content:
+            application/json:
+              schema:
+                $ref: "#/components/schemas/Error"
+
+    put:
+      summary: Update group
+      operationId: updateGroup
+      tags: [ "Groups" ]
+      security:
+        - BearerAuth: [ ]
+      parameters:
+        - name: id
+          in: path
+          required: true
+          schema:
+            $ref: "#/components/schemas/UUID"
+      requestBody:
+        required: true
+        content:
+          application/json:
+            schema:
+              $ref: "#/components/schemas/GroupUpdateRequest"
+      responses:
+        "200":
+          description: Updated group data
+          content:
+            application/json:
+              schema:
+                $ref: "#/components/schemas/Group"
+        "400":
+          description: Invalid request
+          content:
+            application/json:
+              schema:
+                $ref: "#/components/schemas/Error"
+        "401":
+          description: Unauthorized
+          content:
+            application/json:
+              schema:
+                $ref: "#/components/schemas/Error"
+        "403":
+          description: Forbidden - insufficient permissions
+          content:
+            application/json:
+              schema:
+                $ref: "#/components/schemas/Error"
+        "404":
+          description: Group not found
+          content:
+            application/json:
+              schema:
+                $ref: "#/components/schemas/Error"
+        "500":
+          description: Internal server error
+          content:
+            application/json:
+              schema:
+                $ref: "#/components/schemas/Error"
+
+    delete:
+      summary: Delete group
+      operationId: deleteGroup
+      tags: [ "Groups" ]
+      security:
+        - BearerAuth: [ ]
+      parameters:
+        - name: id
+          in: path
+          required: true
+          schema:
+            $ref: "#/components/schemas/UUID"
+      responses:
+        "204":
+          description: Group successfully deleted
+        "401":
+          description: Unauthorized
+          content:
+            application/json:
+              schema:
+                $ref: "#/components/schemas/Error"
+        "403":
+          description: Forbidden - insufficient permissions
+          content:
+            application/json:
+              schema:
+                $ref: "#/components/schemas/Error"
+        "404":
+          description: Group not found
+          content:
+            application/json:
+              schema:
+                $ref: "#/components/schemas/Error"
+        "500":
+          description: Internal server error
+          content:
+            application/json:
+              schema:
+                $ref: "#/components/schemas/Error"
+
 
   /ping:
     get:
@@ -3737,229 +3960,4 @@
           content:
             application/json:
               schema:
-                $ref: "#/components/schemas/Error"
-  /groups:
-    get:
-      summary: Get all groups
-      operationId: getAllGroups
-      tags: [ "Groups" ]
-      security:
-        - BearerAuth: [ ]
-      responses:
-        "200":
-          description: List of all groups
-          content:
-            application/json:
-              schema:
-                type: array
-                items:
-                  $ref: "#/components/schemas/Group"
-        "401":
-          description: Unauthorized
-          content:
-            application/json:
-              schema:
-                $ref: "#/components/schemas/Error"
-        "403":
-          description: Forbidden - insufficient permissions
-          content:
-            application/json:
-              schema:
-                $ref: "#/components/schemas/Error"
-        "404":
-          description: No groups found
-          content:
-            application/json:
-              schema:
-                $ref: "#/components/schemas/Error"
-        "500":
-          description: Internal server error
-          content:
-            application/json:
-              schema:
-                $ref: "#/components/schemas/Error"
-
-    post:
-      summary: Create a new group
-      operationId: createGroup
-      tags: [ "Groups" ]
-      security:
-        - BearerAuth: [ ]
-      requestBody:
-        required: true
-        content:
-          application/json:
-            schema:
-              $ref: "#/components/schemas/GroupCreateRequest"
-      responses:
-        "201":
-          description: Group successfully created
-          content:
-            application/json:
-              schema:
-                $ref: "#/components/schemas/Group"
-        "400":
-          description: Invalid input
-          content:
-            application/json:
-              schema:
-                $ref: "#/components/schemas/Error"
-        "401":
-          description: Unauthorized
-          content:
-            application/json:
-              schema:
-                $ref: "#/components/schemas/Error"
-        "403":
-          description: Forbidden - insufficient permissions
-          content:
-            application/json:
-              schema:
-                $ref: "#/components/schemas/Error"
-        "500":
-          description: Internal server error
-          content:
-            application/json:
-              schema:
-                $ref: "#/components/schemas/Error"
-
-  /groups/{id}:
-    get:
-      summary: Get group by ID
-      operationId: getGroupByID
-      tags: [ "Groups" ]
-      security:
-        - BearerAuth: [ ]
-      parameters:
-        - name: id
-          in: path
-          required: true
-          schema:
-            $ref: "#/components/schemas/UUID"
-      responses:
-        "200":
-          description: Group found
-          content:
-            application/json:
-              schema:
-                $ref: "#/components/schemas/Group"
-        "401":
-          description: Unauthorized
-          content:
-            application/json:
-              schema:
-                $ref: "#/components/schemas/Error"
-        "403":
-          description: Forbidden - insufficient permissions
-          content:
-            application/json:
-              schema:
-                $ref: "#/components/schemas/Error"
-        "404":
-          description: Group not found
-          content:
-            application/json:
-              schema:
-                $ref: "#/components/schemas/Error"
-        "500":
-          description: Internal server error
-          content:
-            application/json:
-              schema:
-                $ref: "#/components/schemas/Error"
-
-    put:
-      summary: Update group
-      operationId: updateGroup
-      tags: [ "Groups" ]
-      security:
-        - BearerAuth: [ ]
-      parameters:
-        - name: id
-          in: path
-          required: true
-          schema:
-            $ref: "#/components/schemas/UUID"
-      requestBody:
-        required: true
-        content:
-          application/json:
-            schema:
-              $ref: "#/components/schemas/GroupUpdateRequest"
-      responses:
-        "200":
-          description: Updated group data
-          content:
-            application/json:
-              schema:
-                $ref: "#/components/schemas/Group"
-        "400":
-          description: Invalid request
-          content:
-            application/json:
-              schema:
-                $ref: "#/components/schemas/Error"
-        "401":
-          description: Unauthorized
-          content:
-            application/json:
-              schema:
-                $ref: "#/components/schemas/Error"
-        "403":
-          description: Forbidden - insufficient permissions
-          content:
-            application/json:
-              schema:
-                $ref: "#/components/schemas/Error"
-        "404":
-          description: Group not found
-          content:
-            application/json:
-              schema:
-                $ref: "#/components/schemas/Error"
-        "500":
-          description: Internal server error
-          content:
-            application/json:
-              schema:
-                $ref: "#/components/schemas/Error"
-
-    delete:
-      summary: Delete group
-      operationId: deleteGroup
-      tags: [ "Groups" ]
-      security:
-        - BearerAuth: [ ]
-      parameters:
-        - name: id
-          in: path
-          required: true
-          schema:
-            $ref: "#/components/schemas/UUID"
-      responses:
-        "204":
-          description: Group successfully deleted
-        "401":
-          description: Unauthorized
-          content:
-            application/json:
-              schema:
-                $ref: "#/components/schemas/Error"
-        "403":
-          description: Forbidden - insufficient permissions
-          content:
-            application/json:
-              schema:
-                $ref: "#/components/schemas/Error"
-        "404":
-          description: Group not found
-          content:
-            application/json:
-              schema:
-                $ref: "#/components/schemas/Error"
-        "500":
-          description: Internal server error
-          content:
-            application/json:
-              schema:
-                $ref: "#/components/schemas/Error"
+                $ref: "#/components/schemas/Error"